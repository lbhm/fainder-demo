import re
from collections import defaultdict
from collections.abc import Sequence
from functools import lru_cache
from typing import TypeAlias

from lark import Lark, Token, Transformer, Tree, Visitor
from loguru import logger
from numpy import uint32

from backend.column_index import ColumnIndex
from backend.config import CacheInfo, Metadata
from backend.fainder_index import FainderIndex
from backend.lucene_connector import LuceneConnector

GRAMMAR = """
    start: query
    query: expression (OPERATOR query)?
    expression: not_expr | term | "(" query ")"
    not_expr: "NOT" term | "NOT" "(" query ")"
    term: KEYWORD_OPERATOR "(" keywordterm ")"
        | COLUMN_OPERATOR "(" column_query ")"
    column_query: col_expr (OPERATOR column_query)?
    col_expr: not_col_expr | columnterm | "(" column_query ")"
    not_col_expr: "NOT" columnterm | "NOT" "(" column_query ")"
    columnterm: NAME_OPERATOR "(" nameterm ")" | PERCENTILE_OPERATOR "(" percentileterm ")"
    percentileterm: FLOAT ";" COMPARISON ";" FLOAT
    keywordterm: KEYWORD
    nameterm: IDENTIFIER ";" NUMBER
    OPERATOR: "AND" | "OR" | "XOR"
    COMPARISON: "ge" | "gt" | "le" | "lt"
    PERCENTILE_OPERATOR: ("pp"i | "percentile"i) " "*
    KEYWORD_OPERATOR: ("kw"i | "keyword"i) " "*
    COLUMN_OPERATOR: ("col"i | "column"i) " "*
    NAME_OPERATOR: ("name"i) " "*
    NUMBER: /[0-9]+/
    FLOAT: /[0-9]+(\\.[0-9]+)?/
    IDENTIFIER: /[a-zA-Z0-9_]+/
    KEYWORD: /[^;)]+/
    %ignore " "
"""

# Type alias for highlights
DocumentHighlights: TypeAlias = dict[int, dict[str, str]]
ColumnHighlights: TypeAlias = set[uint32]  # set of column ids that should be highlighted
Highlights: TypeAlias = tuple[DocumentHighlights, ColumnHighlights]


class QueryEvaluator:
    def __init__(
        self,
        lucene_connector: LuceneConnector,
        rebinning_index: FainderIndex,
        conversion_index: FainderIndex,  # currently not used
        hnsw_index: ColumnIndex,
        metadata: Metadata,
        cache_size: int = 128,
        disable_caching: bool = False,
    ):
        self.lucene_connector = lucene_connector
        self.grammar = Lark(GRAMMAR, start="start")
        self.annotator = QueryAnnotator()
        self.executor_rebinning = QueryExecutor(
            self.lucene_connector, rebinning_index, hnsw_index, metadata
        )
        self.executor_conversion = QueryExecutor(
            self.lucene_connector, conversion_index, hnsw_index, metadata
        )

<<<<<<< HEAD
=======
        # NOTE: Don't use lru_cache on methods
>>>>>>> 095f7ece
        # Use lru_cache only if caching is enabled
        self.execute = (
            self._execute if disable_caching else lru_cache(maxsize=cache_size)(self._execute)
        )

    def update_indices(
        self,
        rebinning_index: FainderIndex,
        conversion_index: FainderIndex,
        hnsw_index: ColumnIndex,
        metadata: Metadata,
    ) -> None:
        self.executor_rebinning = QueryExecutor(
            self.lucene_connector, rebinning_index, hnsw_index, metadata
        )
        self.executor_conversion = QueryExecutor(
            self.lucene_connector, conversion_index, hnsw_index, metadata
        )
        self.clear_cache()

    def parse(self, query: str) -> Tree:
        return self.grammar.parse(query)

    def _execute(
        self,
        query: str,
        enable_filtering: bool = True,
        fainder_mode: str = "low_memory",
        enable_highlighting: bool = True,
    ) -> tuple[list[int], Highlights]:
        # Reset state for new query
        self.annotator.reset()
        executor = self.executor_rebinning
        executor.reset(enable_highlighting)
        executor.enable_filtering = enable_filtering

        parse_tree = self.parse(query)
        self.annotator.visit(parse_tree)
        logger.trace(f"Parse tree: {parse_tree.pretty()}")

        # Execute query and cache highlights
        result: set[int]
        highlights: Highlights
        result, highlights = executor.transform(parse_tree)

        logger.debug(f"Query result: {result}")

        # Sort by score
        list_result = list(result)
        list_result.sort(key=lambda x: executor.scores.get(x, -1), reverse=True)
        return list_result, highlights

    def clear_cache(self) -> None:
        if not hasattr(self.execute, "cache_clear"):
            return
        self.execute.cache_clear()

    def cache_info(self) -> CacheInfo:
        if not hasattr(self.execute, "cache_info"):
            return CacheInfo(hits=0, misses=0, max_size=0, curr_size=0)
        hits, misses, max_size, curr_size = self.execute.cache_info()
        return CacheInfo(hits=hits, misses=misses, max_size=max_size, curr_size=curr_size)


class QueryAnnotator(Visitor):
    """
    This visitor goes top-down through the parse tree and annotates each percentile and keyword
    term with its parent operator and side (i.e., evaluation order) in the parent expression.
    """

    # TODO: We need to investigate this class because nodes are annotated too often

    def __init__(self) -> None:
        self.current_operator: str | None = None
        self.current_side: str | None = None

    def reset(self) -> None:
        self.current_operator = None
        self.current_side = None

    def query(self, tree: Tree):
        if len(tree.children) == 3:  # Has operator
            old_operator = self.current_operator
            old_side = self.current_side

            assert isinstance(tree.children[1], Token)
            self.current_operator = tree.children[1].value

            # Visit left side
            self.current_side = "left"
            self.visit(tree.children[0])

            # Visit right side
            self.current_side = "right"
            self.visit(tree.children[2])

            self.current_operator = old_operator
            self.current_side = old_side
        else:
            self.visit(tree.children[0])

    def percentileterm(self, tree: Tree) -> None:
        if self.current_operator:
            tree.children.append(self.current_operator)
            tree.children.append(self.current_side)

    def keywordterm(self, tree: Tree) -> None:
        if self.current_operator:
            tree.children.append(self.current_operator)
            tree.children.append(self.current_side)

    def columnterm(self, tree: Tree) -> None:
        if self.current_operator:
            tree.children.append(self.current_operator)
            tree.children.append(self.current_side)


class QueryExecutor(Transformer):
    """This transformer evaluates the parse tree bottom-up and compute the query result."""

    scores: dict[int, float]
    last_result: set[uint32] | None  # ids of the columns
    current_side: str | None

    def __init__(
        self,
        lucene_connector: LuceneConnector,
        fainder_index: FainderIndex,
        hnsw_index: ColumnIndex,
        metadata: Metadata,
        enable_filtering: bool = False,
        enable_highlighting: bool = True,
    ):
        self.fainder_index = fainder_index
        self.lucene_connector = lucene_connector
        self.enable_filtering = enable_filtering
        self.hnsw_index = hnsw_index
        self.metadata = metadata
        self.enable_highlighting = enable_highlighting
        self.reset()

    def _get_column_filter(self, operator: str | None, side: str | None) -> set[uint32] | None:
        """Create a document filter for AND operators based on previous results."""
        if (
            not self.enable_filtering
            or not self.last_result
            or operator != "AND"
            or side != "right"
        ):
            return None

        # Only apply filters to the right side of AND operations
        logger.trace(f"Applying filter from previous result: {self.last_result}")
        return self.last_result

    def reset(self, enable_highlighting: bool = True) -> None:
        self.scores = defaultdict(float)
        self.last_result = None
        self.current_side = None
        self.enable_highlighting = enable_highlighting

    def updates_scores(self, doc_ids: Sequence[int], scores: Sequence[float]) -> None:
        logger.trace(f"Updating scores for {len(doc_ids)} documents")
        for doc_id, score in zip(doc_ids, scores, strict=True):
            self.scores[doc_id] += score

        for i, doc_id in enumerate(doc_ids):
            self.scores[doc_id] += scores[i]

    def percentileterm(self, items: list[Token]) -> set[uint32]:
        # TODO: Investigate length of items and annotations
        logger.trace(f"Evaluating percentile term: {items}")
        percentile = float(items[0].value)
        comparison = items[1].value
        reference = float(items[2].value)
        # operator = None
        # side = None
        # if len(items) >= 5:
        # operator = items[-2]
        # side = items[-1]

        # TODO: add filter
        hist_filter = None

        result_hists = self.fainder_index.search(percentile, comparison, reference, hist_filter)
        # TODO: update results
        return hist_to_col_ids(result_hists, self.metadata.hist_to_col)

    def keywordterm(self, items: list[Token]) -> tuple[set[int], Highlights]:
        logger.trace(f"Evaluating keyword term: {items}")
        keyword = items[0].value.strip()
        # operator = items[-2] if len(items) > 2 else None
        # side = items[-1] if len(items) > 2 else None

        # TODO: add filter
        doc_filter = None

        # Get results and highlights
        result_docs, scores, highlights = self.lucene_connector.evaluate_query(
            keyword, doc_filter, self.enable_highlighting
        )
        self.updates_scores(result_docs, scores)

        return set(result_docs), (highlights, set())  # Return empty set for column highlights

    def nameterm(self, items: list[Token]) -> set[uint32]:
        logger.trace(f"Evaluating column term: {items}")
        column = items[0].value.strip()
        k = int(items[1].value.strip())
        # operator = items[-2] if len(items) > 2 else None
        # side = items[-1] if len(items) > 2 else None

        # TODO: fix this
        column_filter = None

        result = self.hnsw_index.search(column, k, column_filter)
        logger.trace(f"Result of column search with column:{column} k:{k}r: {result}")
        # TODO: update results

        return result

    def column_query(self, items: list[set[uint32] | Token]) -> set[uint32]:
        logger.trace(f"Evaluating column expression with {len(items)} items")
        if len(items) == 1 and isinstance(items[0], set):
            return items[0]

        left: set[uint32] = items[0]  # type: ignore
        operator: str = items[1].value.strip()  # type: ignore
        right: set[uint32] = items[2]  # type: ignore

        match operator:
            case "AND":
                return left & right
            case "OR":
                return left | right
            case "XOR":
                return left ^ right
            case _:
                raise ValueError(f"Unknown operator: {operator}")

    def col_expr(self, items: list[set[uint32]]) -> set[uint32]:
        logger.trace(f"Evaluating column expression with {len(items)} items")
        return items[0]

    def not_col_expr(self, items: list[set[uint32]]) -> set[uint32]:
        logger.trace(f"Evaluating NOT column expression with {len(items)} items")
        to_negate = items[0]
        # For column expressions, we negate using the set of all column IDs
        all_columns = {uint32(col_id) for col_id in self.metadata.col_to_doc}
        return all_columns - to_negate

    def columnterm(self, items: tuple[Token, set[uint32]]) -> set[uint32]:
        logger.trace(f"Evaluating column term with {items} items")
        return items[1]

    def term(
        self, items: tuple[Token, set[uint32] | tuple[set[int], Highlights]]
    ) -> tuple[set[int], Highlights]:
        logger.trace(f"Evaluating term with items: {items}")
        if items[0].value.strip().lower() in ["column", "col"]:
            col_ids: set[uint32] = items[1]  # type: ignore
            return col_to_doc_ids(col_ids, self.metadata.col_to_doc), ({}, col_ids)
        doc_ids: set[int]
        highlights: Highlights
        doc_ids, highlights = items[1]  # type: ignore
        return doc_ids, highlights

    def not_expr(self, items: list[tuple[set[int], Highlights]]) -> tuple[set[int], Highlights]:
        logger.trace(f"Evaluating NOT expression with {len(items)} items")
        to_negate, _ = items[0]
        all_docs = set(self.metadata.doc_to_cols.keys())
        return all_docs - to_negate, ({}, set())  # Negate all documents

    def expression(self, items: list[tuple[set[int], Highlights]]) -> tuple[set[int], Highlights]:
        logger.trace(f"Evaluating expression with {len(items[0])} items")
        return items[0]

    def query(
        self, items: list[tuple[set[int], Highlights] | Token]
    ) -> tuple[set[int], Highlights]:
        logger.debug(f"Evaluating query with {len(items)} items")
        if len(items) == 1 and isinstance(items[0], tuple):
            return items[0]

        logger.debug(f"Query items: {items}")

        left_set: set[int]
        left_highlights: Highlights
        left_set, left_highlights = items[0]  # type: ignore
        operator: str = items[1].value.strip()  # type: ignore
        right_set: set[int]
        right_highlights: Highlights
        right_set, right_highlights = items[2]  # type: ignore

        match operator:
            case "AND":
                result_set = left_set & right_set
                result_highlights = self._merge_highlights(
                    left_highlights, right_highlights, result_set
                )
                return result_set, result_highlights
            case "OR":
                result_set = left_set | right_set
                result_highlights = self._merge_highlights(
                    left_highlights, right_highlights, result_set
                )
                return result_set, result_highlights
            case "XOR":
                result_set = left_set ^ right_set
                result_highlights = self._merge_highlights(
                    left_highlights, right_highlights, result_set
                )
                return result_set, result_highlights
            case _:
                raise ValueError(f"Unknown operator: {operator}")

    def start(self, items: list[tuple[set[int], Highlights]]) -> tuple[set[int], Highlights]:
        logger.debug(f"returning items: {items}")
        doc_set, (doc_highlights, col_highlights) = items[0]

        if self.enable_highlighting:
            # only return the column highlights that are in the document set
            filtered_col_highlights = col_ids_in_doc(
                col_highlights, doc_set, self.metadata.doc_to_cols
            )
            return doc_set, (doc_highlights, filtered_col_highlights)

        return items[0]

    def _merge_highlights(
        self, left_highlights: Highlights, right_highlights: Highlights, doc_ids: set[int]
    ) -> Highlights:
        """Merge highlights for documents that are in the result set."""
        pattern = r"<mark>(.*?)</mark>"
        regex = re.compile(pattern, re.DOTALL)

        result_document_highlights: DocumentHighlights = {}

        left_document_highlights = left_highlights[0]
        right_document_highlights = right_highlights[0]
        for doc_id in doc_ids:
            left_doc_highlights = left_document_highlights.get(doc_id, {})
            right_doc_highlights = right_document_highlights.get(doc_id, {})

            # Only process if either side has highlights
            if left_doc_highlights or right_doc_highlights:
                merged_highlights = {}

                # Process each field that appears in either highlight set
                all_keys = set(left_doc_highlights.keys()) | set(right_doc_highlights.keys())
                for key in all_keys:
                    left_text = left_doc_highlights.get(key, "")
                    right_text = right_doc_highlights.get(key, "")

                    # If either text is empty, use the non-empty one
                    if not left_text:
                        merged_highlights[key] = right_text
                        continue
                    if not right_text:
                        merged_highlights[key] = left_text
                        continue

                    # Both texts have content, merge their marks
                    base_text = left_text
                    other_text = right_text

                    # Extract all marked words from other text
                    other_marks = set(regex.findall(other_text))

                    # Add marks from other text to base text
                    for word in other_marks:
                        if word not in base_text:
                            # Word doesn't exist in base text at all
                            base_text += f" <mark>{word}</mark>"
                        elif f"<mark>{word}</mark>" not in base_text:
                            # Word exists but isn't marked
                            base_text = base_text.replace(word, f"<mark>{word}</mark>")

                    merged_highlights[key] = base_text

                result_document_highlights[doc_id] = merged_highlights

        # Merge column highlights
        result_columns = left_highlights[1] | right_highlights[1]

        return result_document_highlights, result_columns


def col_ids_in_doc(
    col_ids: set[uint32], doc_ids: set[int], doc_to_columns: dict[int, set[int]]
) -> set[uint32]:
    col_ids_in_doc = doc_to_col_ids(doc_ids, doc_to_columns)
    logger.debug(
        f"col_ids_in_doc: {col_ids_in_doc} col_ids: {col_ids} result: {col_ids_in_doc & col_ids}"
    )
    return col_ids_in_doc & col_ids


def doc_to_col_ids(doc_ids: set[int], doc_to_columns: dict[int, set[int]]) -> set[uint32]:
    return {
        uint32(column_id)
        for doc_id in doc_ids
        if doc_id in doc_to_columns
        for column_id in doc_to_columns[doc_id]
    }


def col_to_doc_ids(column_ids: set[uint32], column_to_doc: dict[int, int]) -> set[int]:
    return {
        column_to_doc[int(column_id)]
        for column_id in column_ids
        if int(column_id) in column_to_doc
    }


def col_to_hist_ids(column_ids: set[uint32], column_to_hist: dict[int, int]) -> set[uint32]:
    return {
        uint32(column_to_hist[int(column_id)])
        for column_id in column_ids
        if int(column_id) in column_to_hist
    }


def hist_to_col_ids(hist_ids: set[uint32], hist_to_column: dict[int, int]) -> set[uint32]:
    return {
        uint32(hist_to_column[int(hist_id)]) for hist_id in hist_ids if hist_id in hist_to_column
    }<|MERGE_RESOLUTION|>--- conflicted
+++ resolved
@@ -67,10 +67,7 @@
             self.lucene_connector, conversion_index, hnsw_index, metadata
         )
 
-<<<<<<< HEAD
-=======
         # NOTE: Don't use lru_cache on methods
->>>>>>> 095f7ece
         # Use lru_cache only if caching is enabled
         self.execute = (
             self._execute if disable_caching else lru_cache(maxsize=cache_size)(self._execute)
