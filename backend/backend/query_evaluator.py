--- conflicted
+++ resolved
@@ -130,73 +130,48 @@
     # TODO: We need to investigate this class because nodes are annotated too often
 
     def __init__(self) -> None:
-        self.current_operator_docs: str | None = None
-        self.current_side_docs: str | None = None
-        self.current_operator_cols: str | None = None
-        self.current_side_cols: str | None = None
+        self.current_operator: str | None = None
+        self.current_side: str | None = None
 
     def reset(self) -> None:
-        self.current_operator_docs = None
-        self.current_side_docs = None
-        self.current_operator_cols = None
-        self.current_side_cols = None
-
-    def column_query(self, tree: Tree):
+        self.current_operator = None
+        self.current_side = None
+
+    def query(self, tree: Tree):
         if len(tree.children) == 3:  # Has operator
-            old_operator = self.current_operator_cols
-            old_side = self.current_side_cols
+            old_operator = self.current_operator
+            old_side = self.current_side
 
             assert isinstance(tree.children[1], Token)
-            self.current_operator_cols = tree.children[1].value
+            self.current_operator = tree.children[1].value
 
             # Visit left side
-            self.current_side_cols = "left"
+            self.current_side = "left"
             self.visit(tree.children[0])
 
             # Visit right side
-            self.current_side_cols = "right"
+            self.current_side = "right"
             self.visit(tree.children[2])
 
-            self.current_operator_cols = old_operator
-            self.current_side_cols = old_side
+            self.current_operator = old_operator
+            self.current_side = old_side
         else:
             self.visit(tree.children[0])
 
-    def query(self, tree: Tree):
-        if len(tree.children) == 3:  # Has operator
-            old_operator = self.current_operator_docs
-            old_side = self.current_side_docs
-
-            assert isinstance(tree.children[1], Token)
-            self.current_operator_docs = tree.children[1].value
-
-            # Visit left side
-            self.current_side_docs = "left"
-            self.visit(tree.children[0])
-
-            # Visit right side
-            self.current_side_docs = "right"
-            self.visit(tree.children[2])
-
-            self.current_operator_docs = old_operator
-            self.current_side_docs = old_side
-        else:
-            self.visit(tree.children[0])
-
     def percentileterm(self, tree: Tree) -> None:
-        if self.current_operator_docs:
-            tree.children.append(self.current_operator_docs)
-            tree.children.append(self.current_side_docs)
+        if self.current_operator:
+            tree.children.append(self.current_operator)
+            tree.children.append(self.current_side)
 
     def keywordterm(self, tree: Tree) -> None:
-        if self.current_operator_docs:
-            tree.children.append(self.current_operator_docs)
-            tree.children.append(self.current_side_docs)
+        if self.current_operator:
+            tree.children.append(self.current_operator)
+            tree.children.append(self.current_side)
 
     def columnterm(self, tree: Tree) -> None:
-        if self.current_operator_docs:
-            tree.children.append(self.current_operator_cols)
-            tree.children.append(self.current_side_cols)
+        if self.current_operator:
+            tree.children.append(self.current_operator)
+            tree.children.append(self.current_side)
 
 
 class QueryExecutor(Transformer):
@@ -204,8 +179,7 @@
 
     fainder_mode: FainderMode
     scores: dict[int, float]
-    last_result_docs: set[int] | None
-    last_result_cols: set[uint32] | None
+    last_result: set[int] | set[uint32] | None
     current_side: str | None
 
     def __init__(
@@ -225,33 +199,21 @@
 
         self.reset(fainder_mode, enable_highlighting, enable_filtering)
 
-    def _get_doc_filter(self, operator: str | None, side: str | None) -> set[int] | None:
+    def _get_column_filter(
+        self, operator: str | None, side: str | None
+    ) -> set[int] | set[uint32] | None:
         """Create a document filter for AND operators based on previous results."""
         if (
             not self.enable_filtering
-            or not self.last_result_docs
+            or not self.last_result
             or operator != "AND"
             or side != "right"
         ):
             return None
 
         # Only apply filters to the right side of AND operations
-        logger.trace(f"Applying filter from previous result: {self.last_result_docs}")
-        return self.last_result_docs
-
-    def _get_col_filter(self, operator: str | None, side: str | None) -> set[uint32] | None:
-        """Create a column filter for AND operators based on previous results."""
-        if (
-            not self.enable_filtering
-            or not self.last_result_cols
-            or operator != "AND"
-            or side != "right"
-        ):
-            return None
-
-        # Only apply filters to the right side of AND operations
-        logger.trace(f"Applying filter from previous result: {self.last_result_cols}")
-        return self.last_result_cols
+        logger.trace(f"Applying filter from previous result: {self.last_result}")
+        return self.last_result
 
     def reset(
         self,
@@ -260,13 +222,12 @@
         enable_filtering: bool = False,
     ) -> None:
         self.scores = defaultdict(float)
-        self.last_result_docs = None
+        self.last_result = None
         self.current_side = None
 
         self.fainder_mode = fainder_mode
         self.enable_highlighting = enable_highlighting
         self.enable_filtering = enable_filtering
-        self.last_result_cols = None
 
     def updates_scores(self, doc_ids: Sequence[int], scores: Sequence[float]) -> None:
         logger.trace(f"Updating scores for {len(doc_ids)} documents")
@@ -282,23 +243,20 @@
         percentile = float(items[0].value)
         comparison = items[1].value
         reference = float(items[2].value)
-
+        # operator = None
+        # side = None
+        # if len(items) >= 5:
+        # operator = items[-2]
+        # side = items[-1]
+
+        # TODO: add filter
         hist_filter = None
-        if len(items) >= 5:
-            operator = items[-2]
-            side = items[-1]
-            col_filter = self._get_col_filter(operator, side)
-            if col_filter is not None:
-                hist_filter = col_to_hist_ids(col_filter, self.metadata.col_to_hist)
 
         result_hists = self.fainder_index.search(
             percentile, comparison, reference, self.fainder_mode, hist_filter
         )
-
-        col_ids = hist_to_col_ids(result_hists, self.metadata.hist_to_col)
-        self.last_result_cols = col_ids
-
-        return col_ids
+        # TODO: update last_result
+        return hist_to_col_ids(result_hists, self.metadata.hist_to_col)
 
     def field_prefix(self, items: list[Token]) -> str:
         """Process a field prefix into the format field:"""
@@ -334,43 +292,30 @@
     def keywordterm(self, items: list[Token]) -> tuple[set[int], Highlights]:
         """Evaluate keyword term using merged Lucene query."""
         logger.trace(f"Evaluating keyword term: {items}")
-<<<<<<< HEAD
-        keyword = items[0].value.strip()
-
-=======
         # Extract the lucene query from items
         query = str(items[0]).strip() if items else ""
->>>>>>> 2e3873a3
         doc_filter = None
-        if len(items) >= 3:
-            operator = items[-2]
-            side = items[-1]
-            doc_filter = self._get_doc_filter(operator, side)
 
         result_docs, scores, highlights = self.lucene_connector.evaluate_query(
             query, doc_filter, self.enable_highlighting
         )
         self.updates_scores(result_docs, scores)
 
-        results_docs_set = set(result_docs)
-        self.last_result_docs = results_docs_set
-
-        return results_docs_set, (highlights, set())  # Return empty set for column highlights
+        return set(result_docs), (highlights, set())  # Return empty set for column highlights
 
     def nameterm(self, items: list[Token]) -> set[uint32]:
         logger.trace(f"Evaluating column term: {items}")
         column = items[0].value.strip()
         k = int(items[1].value.strip())
-
+        # operator = items[-2] if len(items) > 2 else None
+        # side = items[-1] if len(items) > 2 else None
+
+        # TODO: fix this
         column_filter = None
-        if len(items) >= 4:
-            operator = items[-2]
-            side = items[-1]
-            column_filter = self._get_col_filter(operator, side)
 
         result = self.hnsw_index.search(column, k, column_filter)
         logger.trace(f"Result of column search with column:{column} k:{k}r: {result}")
-        self.last_result_cols = result
+        # TODO: update results
 
         return result
 
@@ -402,9 +347,7 @@
         to_negate = items[0]
         # For column expressions, we negate using the set of all column IDs
         all_columns = {uint32(col_id) for col_id in self.metadata.col_to_doc}
-        result_cols = all_columns - to_negate
-        self.last_result_cols = result_cols
-        return result_cols
+        return all_columns - to_negate
 
     def columnterm(self, items: tuple[Token, set[uint32]]) -> set[uint32]:
         logger.trace(f"Evaluating column term with {items} items")
@@ -415,17 +358,6 @@
     ) -> tuple[set[int], Highlights]:
         """Process a term, which can be either a keyword or column operation."""
         logger.trace(f"Evaluating term with items: {items}")
-<<<<<<< HEAD
-        doc_ids: set[int]
-        if items[0].value.strip().lower() in ["column", "col"]:
-            col_ids: set[uint32] = items[1]  # type: ignore
-            doc_ids = col_to_doc_ids(col_ids, self.metadata.col_to_doc)
-            self.last_result_docs = doc_ids
-            return doc_ids, ({}, col_ids)
-        highlights: Highlights
-        doc_ids, highlights = items[1]  # type: ignore
-        return doc_ids, highlights
-=======
         operator: str = items[0].value
         if operator.strip().lower() in ["column", "col"]:
             col_ids: set[uint32] = items[1]  # type: ignore
@@ -436,15 +368,12 @@
             doc_ids, highlights = items[1]  # type: ignore
             return doc_ids, highlights
         raise ValueError(f"Unknown term: {items[0].value}")
->>>>>>> 2e3873a3
 
     def not_expr(self, items: list[tuple[set[int], Highlights]]) -> tuple[set[int], Highlights]:
         logger.trace(f"Evaluating NOT expression with {len(items)} items")
         to_negate, _ = items[0]
         all_docs = set(self.metadata.doc_to_cols.keys())
-        result_docs = all_docs - to_negate
-        self.last_result_docs = result_docs
-        return result_docs, ({}, set())
+        return all_docs - to_negate, ({}, set())  # Negate all documents
 
     def expr(self, items: list[tuple[set[int], Highlights]]) -> tuple[set[int], Highlights]:
         logger.trace(f"Evaluating expression with {len(items[0])} items")
