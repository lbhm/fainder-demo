--- conflicted
+++ resolved
@@ -100,13 +100,9 @@
 
         # Parse query
         parse_tree = self.parse(query)
-<<<<<<< HEAD
         if enable_filtering:
+            # TODO: Do we need visit_topdown here?
             self.annotator.visit(parse_tree)
-=======
-        # TODO: Do we need visit_topdown here?
-        self.annotator.visit(parse_tree)
->>>>>>> ad1f1076
         logger.trace(f"Parse tree: {parse_tree.pretty()}")
 
         # Execute query
@@ -132,125 +128,85 @@
     """
 
     def __init__(self) -> None:
-<<<<<<< HEAD
-        self.current_operator_docs: str | None = None
+        self.parent_operator_docs: str | None = None
         self.current_side_docs: str | None = None
-        self.current_operator_cols: str | None = None
+        self.parent_operator_cols: str | None = None
         self.current_side_cols: str | None = None
 
     def reset(self) -> None:
-        self.current_operator_docs = None
+        self.parent_operator_docs = None
         self.current_side_docs = None
-        self.current_operator_cols = None
+        self.parent_operator_cols = None
         self.current_side_cols = None
-=======
-        self.parent_operator: str | None = None
-        self.current_side: str | None = None
-
-    def reset(self) -> None:
-        self.parent_operator = None
-        self.current_side = None
->>>>>>> ad1f1076
 
     def query(self, tree: ParseTree):
         # TODO: We need to investigate this class because nodes are annotated too often
         # NOTE: Calling visit again in this method will annotate the tree nodes multiple times
         if len(tree.children) == 3:  # Has operator
-<<<<<<< HEAD
-            old_operator = self.current_operator_docs
-            old_side = self.current_side_docs
-
-            assert isinstance(tree.children[1], Token)
-            self.current_operator_docs = tree.children[1].value
-
-            # Visit left side
-            self.current_side_docs = "left"
-            self.visit(tree.children[0])
-
-            # Visit right side
-            self.current_side_docs = "right"
-            self.visit(tree.children[2])
-
-            self.current_operator_docs = old_operator
-            self.current_side_docs = old_side
-        else:
-            self.visit(tree.children[0])
-
-    def column_query(self, tree: Tree):
-        if len(tree.children) == 3:  # Has operator
-            old_operator = self.current_operator_cols
-            old_side = self.current_side_cols
-
-            assert isinstance(tree.children[1], Token)
-            self.current_operator_cols = tree.children[1].value
-
-            # Visit left side
-            self.current_side_cols = "left"
-            self.visit(tree.children[0])
-
-            # Visit right side
-            self.current_side_cols = "right"
-            self.visit(tree.children[2])
-
-            self.current_operator_cols = old_operator
-            self.current_side_cols = old_side
-=======
             if not isinstance(tree.children[1], Token):
                 logger.error(f"Expected operator, got: {tree.children[1]}. Aborting annotation.")
                 return
-
-            old_parent = self.parent_operator
-            old_side = self.current_side
-            self.parent_operator = tree.children[1].value
-
-            # Visit left side
+            old_parent = self.parent_operator_docs
+            old_side = self.current_side_cols
+
+            self.parent_operator_docs = tree.children[1].value
+
             if isinstance(tree.children[0], Tree):
                 self.current_side = "left"
                 self.visit(tree.children[0])
 
             # Visit right side
             if isinstance(tree.children[2], Tree):
-                self.current_side = "right"
+                self.current_side_cols = "right"
                 self.visit(tree.children[2])
 
-            self.parent_operator = old_parent
-            self.current_side = old_side
->>>>>>> ad1f1076
+            self.parent_operator_docs = old_parent
+            self.current_side_docs = old_side
         else:
             if isinstance(tree.children[0], Tree):
                 self.visit(tree.children[0])
 
-<<<<<<< HEAD
-    def percentileterm(self, tree: Tree) -> None:
-        if self.current_operator_cols:
-            tree.children.append(self.current_operator_cols)
-            tree.children.append(self.current_side_cols)
-
-    def keywordterm(self, tree: Tree) -> None:
-        if self.current_operator_docs:
-            tree.children.append(self.current_operator_docs)
-            tree.children.append(self.current_operator_docs)
-
-    def columnterm(self, tree: Tree) -> None:
-        if self.current_operator_cols:
-            tree.children.append(self.current_operator_cols)
-            tree.children.append(self.current_side_cols)
-=======
+    def column_query(self, tree: ParseTree):
+        # TODO: We need to investigate this class because nodes are annotated too often
+        # NOTE: Calling visit again in this method will annotate the tree nodes multiple times
+        if len(tree.children) == 3:  # Has operator
+            if not isinstance(tree.children[1], Token):
+                logger.error(f"Expected operator, got: {tree.children[1]}. Aborting annotation.")
+                return
+            old_parent = self.parent_operator_cols
+            old_side = self.current_side_cols
+
+            self.parent_operator_docs = tree.children[1].value
+
+            if isinstance(tree.children[0], Tree):
+                self.current_side = "left"
+                self.visit(tree.children[0])
+
+            # Visit right side
+            if isinstance(tree.children[2], Tree):
+                self.current_side_cols = "right"
+                self.visit(tree.children[2])
+
+            self.parent_operator_cols = old_parent
+            self.current_side_cols = old_side
+        else:
+            if isinstance(tree.children[0], Tree):
+                self.visit(tree.children[0])
+
     def percentileterm(self, tree: ParseTree) -> None:
-        if self.parent_operator:
-            tree.children.append(Token("parent_op", self.parent_operator))
+        if self.parent_operator_cols:
+            tree.children.append(Token("parent_op", self.parent_operator_cols))
             tree.children.append(Token("side", self.current_side))
 
     def keywordterm(self, tree: ParseTree) -> None:
-        if self.parent_operator:
-            tree.children.append(Token("parent_op", self.parent_operator))
+        if self.parent_operator_docs:
+            tree.children.append(Token("parent_op", self.parent_operator_docs))
             tree.children.append(Token("side", self.current_side))
 
     def columnterm(self, tree: ParseTree) -> None:
-        if self.parent_operator:
-            tree.children.append(Token("parent_op", self.parent_operator))
+        if self.parent_operator_cols:
+            tree.children.append(Token("parent_op", self.parent_operator_cols))
             tree.children.append(Token("side", self.current_side))
->>>>>>> ad1f1076
 
 
 class QueryExecutor(Transformer[Token, tuple[set[int], Highlights]]):
@@ -433,13 +389,8 @@
             case "OR":
                 result = left | right
             case "XOR":
-<<<<<<< HEAD
                 result = left ^ right
-            case _:
-=======
-                return left ^ right
             case _:  # pyright: ignore[reportUnknownVariableType]
->>>>>>> ad1f1076
                 raise ValueError(f"Unknown operator: {operator}")
 
         self.last_result_cols = result
