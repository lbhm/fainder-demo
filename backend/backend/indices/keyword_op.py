import shutil
import time
from collections import defaultdict
from pathlib import Path

import numpy as np
import tantivy
from loguru import logger

from backend.config import DocumentArray, DocumentHighlights

MAX_DOCS = 1000000
DOC_FIELDS: list[str] = [
    "name",
    "description",
    "keywords",
    "creator",
    "publisher",
    "alternateName",
]


def get_tantivy_schema() -> tantivy.Schema:
    """Construct the schema for the Tantivy index.

    See https://docs.rs/tantivy/latest/tantivy/schema/index.html for how to configure fields.
    """
    schema_builder = tantivy.SchemaBuilder()
    schema_builder.add_unsigned_field("id", stored=True, indexed=True, fast=True)
    schema_builder.add_text_field("name", stored=True, tokenizer_name="en_stem")
    schema_builder.add_text_field("description", stored=True, tokenizer_name="en_stem")
    schema_builder.add_text_field("keywords", stored=True, tokenizer_name="en_stem")
    schema_builder.add_text_field("creator", stored=True, tokenizer_name="en_stem")
    schema_builder.add_text_field("publisher", stored=True, tokenizer_name="en_stem")
    schema_builder.add_text_field("alternateName", stored=True, tokenizer_name="en_stem")
    schema_builder.add_float_field("usability", stored=True, fast=True)
    return schema_builder.build()


class TantivyIndex:
    def __init__(self, index_path: str | Path, recreate: bool = False) -> None:
        self.index_path = str(index_path)
        self.schema = get_tantivy_schema()
        self.index = self.load_index(self.schema, recreate)

    def load_index(self, schema: tantivy.Schema, recreate: bool = False) -> tantivy.Index:
        """
        Load the index from the index path. If the index does not exist, create a new index.
        """
        tantivy_path = Path(self.index_path)
        if recreate and tantivy_path.exists():
            # Delete the index if it already exists to make sure we start from scratch
            shutil.rmtree(tantivy_path, ignore_errors=True)
        tantivy_path.mkdir(parents=True, exist_ok=True)

        return tantivy.Index(schema=schema, path=self.index_path, reuse=not recreate)

    def add_documents(self, docs: list[tantivy.Document]) -> None:
        writer = self.index.writer()
        for doc in docs:
            writer.add_document(doc)
        writer.commit()
        writer.wait_merging_threads()

    def search(
        self,
        query: str,
        enable_highlighting: bool = False,
        min_usability_score: float = 0.0,
        rank_by_usability: bool = True,
<<<<<<< HEAD
    ) -> tuple[DocumentArray, list[float], DocumentHighlights]:
        logger.debug(f"Searching Tantivy index with query: {query}")
=======
    ) -> tuple[list[int], list[float], DocumentHighlights]:
        logger.debug("Searching Tantivy index with query: {}", query)
>>>>>>> 25d26e71
        parsed_query = self.index.parse_query(query, default_field_names=DOC_FIELDS)
        searcher = self.index.searcher()

        search_start = time.perf_counter()
        search_result = searcher.search(parsed_query, limit=MAX_DOCS).hits
        logger.info("Tantivy search took {:.5f}s", time.perf_counter() - search_start)

        results: list[int] = []
        scores: list[float] = []
        highlights: DocumentHighlights = defaultdict(dict)

        process_start = time.perf_counter()
        for score, doc_address in search_result:
            doc = searcher.doc(doc_address)
            doc_id: int | None = doc.get_first("id")
            if doc_id is None:
                logger.error("Tantivy document with address {} has no id field", doc_address)
                continue
            usability_score: int | None = doc.get_first("usability")
            if usability_score is None or usability_score < min_usability_score:
                logger.debug(
                    "Tantivy document with id {} has no usability field or its score is "
                    "below the threshold",
                    doc_id,
                )
                continue
            if rank_by_usability:
                scores.append(usability_score * score)
            else:
                scores.append(score)
            results.append(doc_id)

            if enable_highlighting:
                for field in DOC_FIELDS:
                    # NOTE: Recreating the snippet generators for each result doc is inefficient
                    snippet_generator = tantivy.SnippetGenerator.create(
                        searcher, parsed_query, self.schema, field
                    )
                    snippet_generator.set_max_num_chars(10000)
                    snippet = snippet_generator.snippet_from_doc(doc)
                    highlighted = snippet.highlighted()
                    if len(highlighted) == 0:
                        continue
                    html_snippet: str = doc.get_first(field) or ""
                    offset = 0
                    for fragment in highlighted:
                        start = fragment.start
                        end = fragment.end
                        html_snippet = (
                            html_snippet[: start + offset]
                            + "<mark>"
                            + html_snippet[start + offset : end + offset]
                            + "</mark>"
                            + html_snippet[end + offset :]
                        )
                        offset += len("<mark></mark>")

                    field_name = field
                    if field in ["creator", "publisher"]:
                        field_name += "-name"
                    highlights[doc_id][field_name] = html_snippet

<<<<<<< HEAD
        logger.info(f"Processing results took {time.perf_counter() - process_start:.5f}s")
        return np.array(results, dtype=int), scores, highlights
=======
        logger.info("Processing results took {:.5f}s", time.perf_counter() - process_start)
        return results, scores, highlights
>>>>>>> 25d26e71
<|MERGE_RESOLUTION|>--- conflicted
+++ resolved
@@ -68,13 +68,8 @@
         enable_highlighting: bool = False,
         min_usability_score: float = 0.0,
         rank_by_usability: bool = True,
-<<<<<<< HEAD
     ) -> tuple[DocumentArray, list[float], DocumentHighlights]:
-        logger.debug(f"Searching Tantivy index with query: {query}")
-=======
-    ) -> tuple[list[int], list[float], DocumentHighlights]:
         logger.debug("Searching Tantivy index with query: {}", query)
->>>>>>> 25d26e71
         parsed_query = self.index.parse_query(query, default_field_names=DOC_FIELDS)
         searcher = self.index.searcher()
 
@@ -137,10 +132,5 @@
                         field_name += "-name"
                     highlights[doc_id][field_name] = html_snippet
 
-<<<<<<< HEAD
-        logger.info(f"Processing results took {time.perf_counter() - process_start:.5f}s")
-        return np.array(results, dtype=int), scores, highlights
-=======
         logger.info("Processing results took {:.5f}s", time.perf_counter() - process_start)
-        return results, scores, highlights
->>>>>>> 25d26e71
+        return np.array(results, dtype=int), scores, highlights