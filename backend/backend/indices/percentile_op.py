from pathlib import Path
from typing import TYPE_CHECKING

import numpy as np
from fainder.execution.new_runner import run_approx, run_exact
from fainder.utils import load_input
from loguru import logger

from backend.config import ColumnArray, FainderError, FainderMode

if TYPE_CHECKING:
    import numpy as np
    from fainder.typing import Histogram
    from fainder.typing import PercentileIndex as PctlIndex
    from fainder.typing import PercentileQuery as PctlQuery
    from numpy.typing import NDArray


class FainderIndex:
    def __init__(
        self,
        rebinning_path: Path | None,
        conversion_path: Path | None,
        histogram_path: Path | None,
    ) -> None:
        self.rebinning_index: tuple[list[PctlIndex], list[NDArray[np.float64]]] | None = None
        self.conversion_index: tuple[list[PctlIndex], list[NDArray[np.float64]]] | None = None
        self.hists: list[tuple[np.uint32, Histogram]] | None = None

        # Load the indices if paths are provided
        self.update(rebinning_path, conversion_path, histogram_path)

    def update(
        self,
        rebinning_path: Path | None,
        conversion_path: Path | None,
        histogram_path: Path | None,
    ) -> None:
        """Update the Fainder indices with new files."""
        if rebinning_path and rebinning_path.exists():
            logger.info(f"Loading rebinning index from {rebinning_path}")
            self.rebinning_index = load_input(rebinning_path, "rebinning index")
        elif rebinning_path:
            logger.warning(f"Rebinning index path {rebinning_path} does not exist")

        if conversion_path and conversion_path.exists():
            logger.info(f"Loading conversion index from {conversion_path}")
            self.conversion_index = load_input(conversion_path, "conversion index")
        elif conversion_path:
            logger.warning(f"Conversion index path {conversion_path} does not exist")

        if histogram_path and histogram_path.exists():
            logger.info(f"Loading histograms from {histogram_path}")
            self.hists = load_input(histogram_path, "histograms")
        elif histogram_path:
            logger.warning(f"Histogram path {histogram_path} does not exist")

    def search(
        self,
        percentile: float,
        comparison: str,
        reference: float,
        fainder_mode: FainderMode,
        hist_filter: ColumnArray | None = None,
    ) -> ColumnArray:
        # Data validation
        if not (0 < percentile <= 1) or comparison not in {"ge", "gt", "le", "lt"}:
            raise FainderError(
                f"Invalid percentile predicate: {percentile};{comparison};{reference}"
            )

        # Predicate evaluation
<<<<<<< HEAD
        result: ColumnArray
        query: PctlQuery = (percentile, comparison, reference)  # type: ignore
=======
        query: PctlQuery = (percentile, comparison, reference)  # type: ignore[assignment]
>>>>>>> a9add72d
        match fainder_mode:
            case FainderMode.LOW_MEMORY:
                if self.rebinning_index is None:
                    raise FainderError("Rebinning index must be loaded for low_memory mode.")
                result, runtime = run_approx(
                    fainder_index=self.rebinning_index,
                    query=query,
                    index_mode="recall",
                    id_filter=hist_filter,
                )
            case FainderMode.FULL_PRECISION:
                if self.conversion_index is None:
                    raise FainderError("Conversion index must be loaded for full_precision mode.")
                result, runtime = run_approx(
                    fainder_index=self.conversion_index,
                    query=query,
                    index_mode="precision",
                    id_filter=hist_filter,
                )
            case FainderMode.FULL_RECALL:
                if self.conversion_index is None:
                    raise FainderError("Conversion index must be loaded for full_recall mode.")
                result, runtime = run_approx(
                    fainder_index=self.conversion_index,
                    query=query,
                    index_mode="recall",
                    id_filter=hist_filter,
                )
            case FainderMode.EXACT:
                if self.conversion_index is None or self.hists is None:
                    raise FainderError(
                        "Conversion index and histograms must be loaded for exact mode."
                    )

                result, runtime = run_exact(
                    fainder_index=self.conversion_index,
                    hists=self.hists,
                    query=query,
                    id_filter=hist_filter,
                )

        logger.info(
            "Query '{}' ({} mode) returned {} histograms in {} seconds. With filter size: {}",
            query,
            fainder_mode,
            len(result),
            f"{runtime:.2f}",
            hist_filter.size if hist_filter is not None else "no filter",
        )

        return result<|MERGE_RESOLUTION|>--- conflicted
+++ resolved
@@ -70,12 +70,8 @@
             )
 
         # Predicate evaluation
-<<<<<<< HEAD
         result: ColumnArray
-        query: PctlQuery = (percentile, comparison, reference)  # type: ignore
-=======
         query: PctlQuery = (percentile, comparison, reference)  # type: ignore[assignment]
->>>>>>> a9add72d
         match fainder_mode:
             case FainderMode.LOW_MEMORY:
                 if self.rebinning_index is None:
