from abc import ABC, abstractmethod
from collections.abc import Sequence

from lark import ParseTree
from loguru import logger

from backend.config import DocumentArray, FainderMode, Metadata
from backend.indices import FainderIndex, HnswIndex, TantivyIndex

from .common import DocResult


class Executor(ABC):
    """Base abstract class for query executors that defines the common interface."""

    scores: dict[int, float]

    @abstractmethod
    def __init__(
        self,
        tantivy_index: TantivyIndex,
        fainder_index: FainderIndex,
        hnsw_index: HnswIndex,
        metadata: Metadata,
        fainder_mode: FainderMode = FainderMode.LOW_MEMORY,
        enable_highlighting: bool = False,
    ) -> None:
        """Initialize the executor with the necessary indices and metadata."""

    @abstractmethod
    def reset(self, fainder_mode: FainderMode, enable_highlighting: bool = False) -> None:
        """Reset the executor's state."""

    @abstractmethod
    def execute(self, tree: ParseTree) -> DocResult:
        """Start processing the parse tree."""

<<<<<<< HEAD
    def updates_scores(self, doc_ids: DocumentArray, scores: Sequence[float]) -> None:
        logger.opt(lazy=True).trace(f"Updating scores for {doc_ids.size} documents")
=======
    def updates_scores(self, doc_ids: Sequence[int], scores: Sequence[float]) -> None:
        logger.trace("Updating scores for {} documents", len(doc_ids))
>>>>>>> 25d26e71

        for doc_id, score in zip(doc_ids, scores, strict=True):
            self.scores[int(doc_id)] += score<|MERGE_RESOLUTION|>--- conflicted
+++ resolved
@@ -35,13 +35,8 @@
     def execute(self, tree: ParseTree) -> DocResult:
         """Start processing the parse tree."""
 
-<<<<<<< HEAD
     def updates_scores(self, doc_ids: DocumentArray, scores: Sequence[float]) -> None:
-        logger.opt(lazy=True).trace(f"Updating scores for {doc_ids.size} documents")
-=======
-    def updates_scores(self, doc_ids: Sequence[int], scores: Sequence[float]) -> None:
-        logger.trace("Updating scores for {} documents", len(doc_ids))
->>>>>>> 25d26e71
+        logger.trace("Updating scores for {} documents", doc_ids.size)
 
         for doc_id, score in zip(doc_ids, scores, strict=True):
             self.scores[int(doc_id)] += score