--- conflicted
+++ resolved
@@ -8,7 +8,6 @@
 from loguru import logger
 from numpy.typing import NDArray
 
-<<<<<<< HEAD
 from backend.config import (
     ColumnArray,
     ColumnHighlights,
@@ -17,15 +16,7 @@
     FainderMode,
     Metadata,
 )
-from backend.engine.conversion import (
-    col_to_doc_ids,
-    col_to_hist_ids,
-    doc_to_col_ids,
-)
-=======
-from backend.config import ColumnHighlights, DocumentHighlights, FainderMode, Metadata
 from backend.engine.conversion import col_to_doc_ids, col_to_hist_ids, doc_to_col_ids
->>>>>>> a9add72d
 from backend.indices import FainderIndex, HnswIndex, TantivyIndex
 
 from .common import (
