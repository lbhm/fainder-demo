from dataclasses import dataclass
from typing import Any

from loguru import logger

from backend.config import IndexingError, Metadata, Settings, configure_logging
from backend.croissant_store import CroissantStore, get_croissant_store
from backend.engine import Engine
from backend.indexing import generate_embedding_index, generate_fainder_indices, generate_metadata
from backend.indices import FainderIndex, HnswIndex, TantivyIndex
from backend.utils import load_json


@dataclass
class InitializedComponents:
    """Container for initialized components."""

    settings: Settings
    metadata: Metadata
    croissant_store: CroissantStore
    tantivy_index: TantivyIndex
    fainder_index: FainderIndex
    hnsw_index: HnswIndex
    engine: Engine
    current_fainder_config: str = "default"


class ApplicationState:
    """Class to manage the state of the backend application."""

    def __init__(self) -> None:
        self._components: InitializedComponents | None = None

    @property
    def croissant_store(self) -> CroissantStore:
        if self._components is None:
            raise RuntimeError("ApplicationState not initialized")
        return self._components.croissant_store

    @property
    def engine(self) -> Engine:
        if self._components is None:
            raise RuntimeError("ApplicationState not initialized")
        return self._components.engine

    @property
    def settings(self) -> Settings:
        if self._components is None:
            raise RuntimeError("ApplicationState not initialized")
        return self._components.settings

    @property
    def current_fainder_config(self) -> str:
        if self._components is None:
            raise RuntimeError("ApplicationState not initialized")
        return self._components.current_fainder_config

    def initialize(self) -> None:
        """Initialize all components of the application state."""
        try:
            logger.info("Initializing application state")
            settings = Settings()  # type: ignore[call-arg]

            # NOTE: Potentially add more modules here if they are not intercepted by loguru
            configure_logging(settings.log_level)

            # Default to the "default" configuration
            current_config = settings.fainder_default

            try:
                # Try to load existing metadata and indices
                (metadata, croissant_store, tantivy_index, fainder_index, hnsw_index, engine) = (
                    self._load_indices(settings, current_config)
                )
            except (FileNotFoundError, IndexingError) as e:
                logger.warning("Failed to load indices: {}. Recreating...", e)
                (metadata, croissant_store, tantivy_index, fainder_index, hnsw_index, engine) = (
                    self._recreate_indices(settings, current_config)
                )

            self._components = InitializedComponents(
                settings=settings,
                metadata=metadata,
                croissant_store=croissant_store,
                tantivy_index=tantivy_index,
                fainder_index=fainder_index,
                hnsw_index=hnsw_index,
                engine=engine,
                current_fainder_config=current_config,
            )
        except Exception as e:
<<<<<<< HEAD
            logger.error(f"Failed to initialize application state: {e}")
            raise
=======
            logger.error("Failed to initialize application state: {}", e)
            raise e
>>>>>>> 176b7771

    def update_indices(self) -> None:
        """Update indices from the croissant files, using the current config."""
        if self._components is None:
            raise RuntimeError("ApplicationState not initialized")

        settings = self.settings
        current_config = self.current_fainder_config

        logger.info(f"Updating indices with current configuration '{current_config}'")

        (metadata, croissant_store, tantivy_index, fainder_index, hnsw_index, engine) = (
            self._recreate_indices(settings, current_config)
        )

        # Keep the current configuration
        self._components = InitializedComponents(
            settings=settings,
            metadata=metadata,
            croissant_store=croissant_store,
            tantivy_index=tantivy_index,
            fainder_index=fainder_index,
            hnsw_index=hnsw_index,
            engine=engine,
            current_fainder_config=current_config,
        )

    def update_fainder_index(self, config_name: str) -> None:
        """Update the Fainder index with a specific configuration."""
        settings = self.settings
        logger.info(f"Updating Fainder index with configuration '{config_name}'")

        if self._components is None:
            raise RuntimeError("ApplicationState not initialized")

        # Get the paths for the specified configuration
        rebinning_path = settings.fainder_rebinning_path_for_config(config_name)
        conversion_path = settings.fainder_conversion_path_for_config(config_name)

        # Check if the configuration files exist
        if not rebinning_path.exists():
            raise FileNotFoundError(f"Rebinning index for configuration '{config_name}' not found")
        if not conversion_path.exists():
            raise FileNotFoundError(
                f"Conversion index for configuration '{config_name}' not found"
            )

        # Update the FainderIndex component
        self._components.fainder_index.update(
            rebinning_path=rebinning_path,
            conversion_path=conversion_path,
            histogram_path=settings.histogram_path,
        )

        # Update the engine with the new FainderIndex
        self._components.engine.update_indices(
            tantivy_index=self._components.tantivy_index,
            fainder_index=self._components.fainder_index,
            hnsw_index=self._components.hnsw_index,
            metadata=self._components.metadata,
        )

        # Update the current configuration
        self._components.current_fainder_config = config_name

        logger.info(f"Fainder index updated successfully with configuration '{config_name}'")

    def _load_config_from_json(self, config_name: str) -> dict[str, Any] | None:
        """Load configuration from configs.json file if it exists."""
        config_path = self.settings.fainder_path / "configs.json"

        configs = load_json(config_path)

        if config_name in configs:
            logger.info(f"Found configuration '{config_name}' in configs.json")
            return configs[config_name]  # type: ignore[no-any-return]
        logger.warning(f"Configuration '{config_name}' not found in configs.json")
        return None

    def _load_indices(
        self, settings: Settings, config_name: str = "default"
    ) -> tuple[Metadata, CroissantStore, TantivyIndex, FainderIndex, HnswIndex, Engine]:
        logger.info(f"Loading metadata and indices with configuration '{config_name}'")
        with settings.metadata_path.open("rb") as f:
            metadata = Metadata.model_validate_json(f.read())

        logger.info("Initializing Croissant store")
        croissant_store = get_croissant_store(
            store_type=settings.croissant_store_type,
            base_path=settings.croissant_path,
            doc_to_path=metadata.doc_to_path,
            dataset_slug=settings.dataset_slug,
            cache_size=settings.croissant_cache_size,
        )

        logger.info("Initializing Tantivy index")
        tantivy_index = TantivyIndex(settings.tantivy_path)

        logger.info(f"Initializing Fainder index with configuration '{config_name}'")
        # Use configuration-specific paths
        rebinning_path = settings.fainder_rebinning_path_for_config(config_name)
        conversion_path = settings.fainder_conversion_path_for_config(config_name)

        # If the config doesn't exist, fall back to default values
        if not rebinning_path.exists() or not conversion_path.exists():
            logger.warning(f"Configuration '{config_name}' not found, falling back to default")
            rebinning_path = settings.rebinning_index_path
            conversion_path = settings.conversion_index_path

        fainder_index = FainderIndex(
            rebinning_path=rebinning_path,
            conversion_path=conversion_path,
            histogram_path=settings.histogram_path,
        )

        logger.info("Initializing HNSW index")
        hnsw_index = HnswIndex(
            settings.hnsw_index_path,
            metadata,
            model=settings.embedding_model,
            use_embeddings=settings.use_embeddings,
            ef=settings.hnsw_ef,
        )

        logger.info("Initializing engine")
        engine = Engine(
            tantivy_index=tantivy_index,
            fainder_index=fainder_index,
            hnsw_index=hnsw_index,
            metadata=metadata,
            cache_size=settings.query_cache_size,
            min_usability_score=settings.min_usability_score,
            rank_by_usability=settings.rank_by_usability,
            executor_type=settings.executor_type,
        )
        return metadata, croissant_store, tantivy_index, fainder_index, hnsw_index, engine

    def _recreate_indices(
        self, settings: Settings, config_name: str = "default"
    ) -> tuple[Metadata, CroissantStore, TantivyIndex, FainderIndex, HnswIndex, Engine]:
        """Recreate all indices from the croissant files."""
        # Generate metadata first
        hists, name_to_vector, _, tantivy_index = generate_metadata(
            croissant_path=settings.croissant_path,
            metadata_path=settings.metadata_path,
            tantivy_path=settings.tantivy_path,
        )

        with settings.metadata_path.open("rb") as f:
            metadata = Metadata.model_validate_json(f.read())

        # Load Croissant documents
        croissant_store = get_croissant_store(
            store_type=settings.croissant_store_type,
            base_path=settings.croissant_path,
            doc_to_path=metadata.doc_to_path,
            dataset_slug=settings.dataset_slug,
            cache_size=settings.croissant_cache_size,
        )

        tantivy_index = TantivyIndex(settings.tantivy_path)

        # Generate embedding index
        generate_embedding_index(
            name_to_vector=name_to_vector,
            output_path=settings.embedding_path,
            model_name=settings.embedding_model,
            batch_size=settings.embedding_batch_size,
            ef_construction=settings.hnsw_ef_construction,
            n_bidirectional_links=settings.hnsw_n_bidirectional_links,
        )

        # Load configuration from configs.json if available
        config_params: dict[str, Any] | None = self._load_config_from_json(config_name)

        if config_params:
            # Use parameters from configs.json
            logger.info(f"Using Fainder configuration from configs.json for '{config_name}'")
            generate_fainder_indices(
                hists=hists,
                output_path=settings.fainder_path,
                config_name=config_name,
                n_clusters=config_params.get("n_clusters", settings.fainder_n_clusters),
                bin_budget=config_params.get("bin_budget", settings.fainder_bin_budget),
                alpha=config_params.get("alpha", settings.fainder_alpha),
                transform=config_params.get("transform", settings.fainder_transform),
                algorithm=config_params.get("algorithm", settings.fainder_cluster_algorithm),
            )
        else:
            # Fall back to settings values
            logger.info(f"Using Fainder configuration from settings for '{config_name}'")
            generate_fainder_indices(
                hists=hists,
                output_path=settings.fainder_path,
                config_name=config_name,
                n_clusters=settings.fainder_n_clusters,
                bin_budget=settings.fainder_bin_budget,
                alpha=settings.fainder_alpha,
                transform=settings.fainder_transform,
                algorithm=settings.fainder_cluster_algorithm,
            )

        # Initialize components with new indices, using the configuration-specific paths
        rebinning_path = settings.fainder_rebinning_path_for_config(config_name)
        conversion_path = settings.fainder_conversion_path_for_config(config_name)

        fainder_index = FainderIndex(
            rebinning_path=rebinning_path,
            conversion_path=conversion_path,
            histogram_path=settings.histogram_path,
        )

        hnsw_index = HnswIndex(
            settings.hnsw_index_path,
            metadata,
            model=settings.embedding_model,
            use_embeddings=settings.use_embeddings,
            ef=settings.hnsw_ef,
        )

        engine = Engine(
            tantivy_index=tantivy_index,
            fainder_index=fainder_index,
            hnsw_index=hnsw_index,
            metadata=metadata,
            cache_size=settings.query_cache_size,
            min_usability_score=settings.min_usability_score,
            rank_by_usability=settings.rank_by_usability,
            executor_type=settings.executor_type,
        )

        return metadata, croissant_store, tantivy_index, fainder_index, hnsw_index, engine<|MERGE_RESOLUTION|>--- conflicted
+++ resolved
@@ -89,13 +89,8 @@
                 current_fainder_config=current_config,
             )
         except Exception as e:
-<<<<<<< HEAD
-            logger.error(f"Failed to initialize application state: {e}")
+            logger.error("Failed to initialize application state: {}", e)
             raise
-=======
-            logger.error("Failed to initialize application state: {}", e)
-            raise e
->>>>>>> 176b7771
 
     def update_indices(self) -> None:
         """Update indices from the croissant files, using the current config."""
