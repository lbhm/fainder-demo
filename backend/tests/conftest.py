import json
import sys
from collections.abc import Generator
from pathlib import Path
from typing import Any

import pytest
from loguru import logger

from backend.column_index import ColumnIndex
from backend.config import Metadata, Settings
from backend.fainder_index import FainderIndex
from backend.lucene_connector import LuceneConnector
from backend.query_evaluator import QueryEvaluator


@pytest.fixture(autouse=True, scope="module")
def _setup_and_teardown() -> Generator[None, Any, None]:  # pyright: ignore[reportUnusedFunction]
    """
    Generic setup and teardown fixture that runs before and after each test.
    """
    # Setup code

    # Create logs directory if it doesn't exist
    base_log_dir = Path("logs")
    base_log_dir.mkdir(exist_ok=True)
    log_dir = Path("logs/logs")
    log_dir.mkdir(exist_ok=True)

    # Remove default handler
    logger.remove()

    # Add handlers for both file and console
    logger.add(
        sys.stdout,
        format="{time:HH:mm:ss} | {level: >5} | {file}:{line} | <level>{message}</level>",
        level="DEBUG",
    )
    logger.add(
<<<<<<< HEAD
        "logs/logs/query_performance__{time:YYYY-MM-DD HH:mm:ss}.log",
        format="{time:YYYY-MM-DD HH:mm:ss} | {message}",
        filter=lambda record: record["level"].name == "INFO",
        rotation="1 day",
=======
        "logs/test_{time:YYYY-MM-DD HH:mm:ss}.log",
        format="{time:HH:mm:ss} | {level: >5} | {file}:{line} | {message}",
        level="DEBUG",
>>>>>>> ad1f1076
    )

    yield

    # Teardown code
    pass


@pytest.fixture(scope="module")
def evaluator() -> QueryEvaluator:
    settings = Settings(
        data_dir=Path(__file__).parent / "assets",
        collection_name="toy_collection",
        _env_file=None,  # type: ignore
    )
    with settings.metadata_path.open() as file:
        metadata = Metadata(**json.load(file))

    lucene_connector = LuceneConnector(settings.lucene_host, settings.lucene_port)
    # Fainder indices for testing are generated with the following parameters:
    # n_clusters = 27, bin_budget = 270, alpha = 1, transform = None,
    fainder_index = FainderIndex(
        metadata=metadata,
        rebinning_path=settings.rebinning_index_path,
        conversion_path=settings.conversion_index_path,
    )
    column_index = ColumnIndex(path=settings.hnsw_index_path, metadata=metadata)
    return QueryEvaluator(
        lucene_connector=lucene_connector,
        fainder_index=fainder_index,
        hnsw_index=column_index,
        metadata=metadata,
        cache_size=0,
    )<|MERGE_RESOLUTION|>--- conflicted
+++ resolved
@@ -37,16 +37,10 @@
         level="DEBUG",
     )
     logger.add(
-<<<<<<< HEAD
         "logs/logs/query_performance__{time:YYYY-MM-DD HH:mm:ss}.log",
         format="{time:YYYY-MM-DD HH:mm:ss} | {message}",
         filter=lambda record: record["level"].name == "INFO",
         rotation="1 day",
-=======
-        "logs/test_{time:YYYY-MM-DD HH:mm:ss}.log",
-        format="{time:HH:mm:ss} | {level: >5} | {file}:{line} | {message}",
-        level="DEBUG",
->>>>>>> ad1f1076
     )
 
     yield
