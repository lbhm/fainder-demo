--- conflicted
+++ resolved
@@ -44,11 +44,8 @@
     "optional_whitespaces": {"query": "kw(a) AND pp (0.9;ge;1000000)", "expected": [2, 1]},
     "no_whitespaces": {"query": "kw(a)ANDpp(0.9;ge;1000000)", "expected": [2, 1]},
     "case_insensitive": {"query": "KW(a)AND Pp(0.9;ge;1000000)", "expected": [2, 1]},
-<<<<<<< HEAD
     "column_name": {"query": "col(Latitude; exact)", "expected": [0]},
-=======
     "keyword_filter": {"query": "pp(0.5;ge;50;Latitude) AND kw(a)", "expected": [0]},
->>>>>>> 490d05a8
 }
 
 
