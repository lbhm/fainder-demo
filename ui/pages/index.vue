--- conflicted
+++ resolved
@@ -43,13 +43,8 @@
 async function searchData({
   query: searchQuery,
   fainder_mode: newfainder_mode,
-<<<<<<< HEAD
-  enable_highlighting,
-}: SearchParams): Promise<void> {
-=======
   result_highlighting,
-}) {
->>>>>>> 3845618b
+}: SearchParams) {
   // If query is empty or undefined, reset the URL without query parameters
   if (!searchQuery || searchQuery.trim() === "") {
     await navigateTo({
@@ -64,13 +59,7 @@
     query: {
       query: searchQuery,
       fainder_mode: newfainder_mode,
-<<<<<<< HEAD
-      enable_highlighting: enable_highlighting
-        ? enable_highlighting.toString()
-        : "false",
-=======
       result_highlighting: result_highlighting,
->>>>>>> 3845618b
     },
   });
 }
