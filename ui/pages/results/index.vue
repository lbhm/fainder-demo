--- conflicted
+++ resolved
@@ -65,7 +65,6 @@
             :items="results"
           >
             <template v-slot:default="{ item }">
-<<<<<<< HEAD
               <v-card @click="selectResult(item)" :height="80">
                 <div class="d-flex align-center">
                   <v-img
@@ -84,15 +83,10 @@
                     </template>
                   </v-img>
                   <div class="flex-grow-1 min-w-0">
-                    <v-card-title class="text-truncate"><strong>{{ item.name }}</strong></v-card-title>
-                    <v-card-subtitle class="text-truncate">{{ item.alternateName }}</v-card-subtitle>
+                    <v-card-title class="text-truncate highlight-text" v-html="'<strong>' + item.name + '</strong>'"></v-card-title>
+                    <v-card-subtitle class="text-truncate highlight-text" v-html="item.alternateName"></v-card-subtitle>
                   </div>
                 </div>
-=======
-              <v-card @click="selectResult(item)" :height="100">
-                <v-card-title class="highlight-text" v-html="item.name"></v-card-title>
-                <v-card-subtitle class="highlight-text" v-html="item.alternateName"></v-card-subtitle>
->>>>>>> 9c218134
               </v-card>
             </template>
           </v-virtual-scroll>
@@ -114,14 +108,13 @@
 
         <div class="details-container">
           <div class="pa-20">
-<<<<<<< HEAD
           <v-card v-if="selectedResult">
             <div class="d-flex align-center pa-4">
               <div class="flex-grow-1">
                 <!-- Wrap title and subtitle in a container -->
                 <div class="content-container">
-                  <v-card-title><strong>{{ selectedResult.name }}</strong></v-card-title>
-                  <v-card-subtitle>{{ selectedResult.alternateName }}</v-card-subtitle>
+                  <v-card-title class="highlight-text" v-html="'<strong>' + selectedResult.name + '</strong>'"></v-card-title>
+                  <v-card-subtitle class="highlight-text" v-html="selectedResult.alternateName"></v-card-subtitle>
                 </div>
               </div>
 
@@ -161,18 +154,11 @@
                 </v-menu>
               </div>
             </div>
-=======
-            <v-card v-if="selectedResult">
-              <v-card-title class="highlight-text" v-html="selectedResult.name">
-                </v-card-title>
-              <v-card-subtitle class="highlight-text" v-html="selectedResult.alternateName"></v-card-subtitle>
->>>>>>> 9c218134
 
               <v-expansion-panels v-model="descriptionPanel">
                 <v-expansion-panel>
                   <v-expansion-panel-title class="panel-title">Details</v-expansion-panel-title>
                   <v-expansion-panel-text>
-<<<<<<< HEAD
                     <div class="content-wrapper">
                       <div class="description-section">
                         <MDC :value="displayedContent" />
@@ -191,7 +177,7 @@
                       <div class="metadata-section">
                         <div class="metadata-item">
                           <span class="metadata-label">Creator</span>
-                          <span class="metadata-value">{{ selectedResult?.creator?.name || '-' }}</span>
+                          <span class="metadata-value highlight-text" v-html="selectedResult?.creator?.name || '-'"></span>
                         </div>
                         <div class="metadata-item">
                           <span class="metadata-label">License</span>
@@ -199,13 +185,9 @@
                         </div>
                         <div class="metadata-item">
                           <span class="metadata-label">Keywords</span>
-                          <span class="metadata-value keywords-value">{{ processedKeywords.join(', ') || '-' }}</span>
+                          <span class="metadata-value keywords-value " v-html="selectedResult?.creator?.name || '-'"></span>
                         </div>
                       </div>
-=======
-                    <div class="markdown-wrapper highlight-text">
-                      <MDC :value="selectedResult.description"></MDC>
->>>>>>> 9c218134
                     </div>
                   </v-expansion-panel-text>
                 </v-expansion-panel>
@@ -217,7 +199,6 @@
                     Data Explorer
                   </v-expansion-panel-title>
                   <v-expansion-panel-text>
-<<<<<<< HEAD
                   <div v-if="selectedFile">
                     <div class="d-flex align-center mb-4">
                       <v-select
@@ -232,31 +213,12 @@
                     <div class="field-list">
                     <div v-for="(field, fieldIndex) in selectedFile.field" :key="field.id" class="field-item mb-6">
                         <div class="field-header mb-2">
-                          <span class="text-h6">{{ field.name }}:</span>
+                          <span class="text-h6 highlight-text" v-html="field.name + ': '"></span>
                           <v-chip class="ml-2" density="compact">{{ field.dataType[0] }}</v-chip>
                         </div>
                         <!-- Numerical Data with Histogram -->
                         <div v-if="field.histogram" class="field-content">
                           <div class="histogram-container">
-=======
-                    <v-table>
-                      <thead>
-                        <tr>
-                          <th>Field</th>
-                          <th>Type</th>
-                          <th>Histogram</th>
-                        </tr>
-                      </thead>
-                      <tbody>
-                        <tr
-                          v-for="(field, fieldIndex) in file.field"
-                          :key="field.id"
-                        >
-                          <td v-if="field.marked_name" v-html="field.marked_name"></td>
-                          <td v-else>{{ field.name }}</td>
-                          <td>{{ field.dataType[0] }}</td>
-                          <td v-if="field.histogram">
->>>>>>> 9c218134
                             <Bar
                               :chart-data="getChartData(field, fieldIndex)"
                               :chart-options="chartOptions"
@@ -346,27 +308,27 @@
                       <tbody>
                         <tr>
                           <td><strong>Creator</strong></td>
-                          <td>{{ selectedResult?.creator?.name || '-' }}</td>
+                          <td class="highlight-text"v-html="selectedResult?.creator?.name || '-'"></td>
                         </tr>
                         <tr>
                           <td><strong>Publisher</strong></td>
-                          <td>{{ selectedResult?.publisher?.name || '-' }}</td>
+                          <td class="highlight-text" v-html="selectedResult?.publisher?.name || '-'"></td>
                         </tr>
                         <tr>
                           <td><strong>License</strong></td>
-                          <td>{{ selectedResult?.license?.name || '-' }}</td>
+                          <td class="highlight-text" v-html="selectedResult?.license?.name || '-'"></td>
                         </tr>
                         <tr>
                           <td><strong>Date Published</strong></td>
-                          <td>{{ selectedResult?.datePublished.substring(0, 10) || '-' }}</td>
+                          <td class="highlight-text" v-html="selectedResult?.datePublished.substring(0, 10) || '-'"></td>
                         </tr>
                         <tr>
                           <td><strong>Date Modified</strong></td>
-                          <td>{{ selectedResult?.dateModified.substring(0, 10) || '-' }}</td>
+                          <td class="highlight-text" v-html="selectedResult?.dateModified.substring(0, 10) || '-'"></td>
                         </tr>
                         <tr>
                           <td><strong>Keywords</strong></td>
-                          <td style="white-space: pre-line">{{ selectedResult?.keywords?.join('\n') || '-' }}</td>
+                          <td style="white-space: pre-line" class="highlight-text" v-html="selectedResult?.keywords || '-'"></td>
                         </tr>
                       </tbody>
                     </v-table>
@@ -563,7 +525,7 @@
   );
 };
 
-// Initial load 
+// Initial load
 await searchOperations.loadResults(
   query.value,
   currentPage.value,
@@ -807,307 +769,6 @@
   color: rgba(var(--v-theme-on-error), 0.7);
 }
 
-<<<<<<< HEAD
-.description-truncated {
-  position: relative;
-  max-height: 200px;
-  overflow: hidden;
-}
-
-.description-truncated::after {
-  content: '';
-  position: absolute;
-  bottom: 0;
-  left: 0;
-  right: 0;
-  height: 50px;
-  background: linear-gradient(transparent, rgb(var(--v-theme-surface)));
-}
-
-.field-list {
-  display: flex;
-  flex-direction: column;
-  gap: 24px;
-}
-
-.field-item {
-  background-color: rgb(var(--v-theme-surface));
-  border-radius: 8px;
-  padding: 4px;
-}
-
-.field-header {
-  display: flex;
-  align-items: baseline;
-}
-
-.field-content {
-  display: grid;
-  grid-template-columns: 2fr 1fr;
-  gap: 24px;
-  align-items: start;
-}
-
-.histogram-container {
-  height: 300px;
-}
-
-.statistics-container {
-  background-color: rgba(var(--v-theme-surface), 0.8);
-  border-radius: 8px;
-  padding: 0px;
-  height: fit-content;
-}
-
-.statistics-table {
-  width: 100%;
-  border-collapse: collapse;
-}
-
-.statistics-table tr {
-  border-bottom: 1px solid rgba(var(--v-border-opacity), 0.12);
-}
-
-.statistics-table tr:last-child {
-  border-bottom: none;
-}
-
-.stat-label {
-  padding: 8px 0;
-  font-weight: 500;
-  color: rgba(var(--v-theme-on-surface), 0.7);
-}
-
-.stat-value {
-  padding: 8px 0;
-  text-align: right;
-  font-family: monospace;
-  color: rgb(var(--v-theme-on-surface));
-}
-
-.content-wrapper {
-  display: grid;
-  grid-template-columns: 2fr 1fr;
-  gap: 32px;
-  padding: 0px 0;
-}
-
-.description-section {
-  font-size: 1rem;
-  line-height: 1.6;
-}
-
-.metadata-section {
-  display: flex;
-  flex-direction: column;
-  gap: 16px;
-  padding-left: 32px;
-  border-left: 1px solid rgba(var(--v-border-opacity), 0.12);
-}
-
-.metadata-item {
-  display: grid;
-  gap: 4px;
-}
-
-.metadata-label {
-  font-weight: 700;
-  color: rgb(var(--v-theme-on-surface));
-  font-size: 1.125rem;
-  margin-bottom: 4px;
-}
-
-.metadata-value {
-  color: rgb(var(--v-theme-on-surface));
-  font-size: 0.875rem;
-}
-
-.keywords-value {
-  word-break: break-word;
-}
-
-.field-content.categorical {
-  grid-template-columns: 1fr 1fr;
-}
-
-.categorical-summary {
-  background-color: rgba(var(--v-theme-surface), 0.8);
-  border-radius: 8px;
-  padding: 16px;
-}
-
-.mt-6 {
-  margin-top: 24px;
-}
-
-.value-label {
-  padding: 8px 0;
-  color: rgb(var(--v-theme-on-surface));
-  max-width: 200px;
-  overflow: hidden;
-  text-overflow: ellipsis;
-  white-space: nowrap;
-}
-
-.categorical-layout {
-  display: flex;
-  align-items: flex-start;
-  gap: 32px;
-}
-
-.unique-values-section {
-  flex: 0 0 auto;
-  padding-right: 32px;
-  border-right: 1px solid rgba(var(--v-border-opacity), 0.12);
-}
-
-.large-stat {
-  text-align: center;
-}
-
-.stat-title {
-  font-size: 1.25rem;
-  font-weight: 500;
-  color: rgba(var(--v-theme-on-surface));
-  margin-bottom: 8px;
-}
-
-.stat-number {
-  font-size: 2.5rem;
-  font-weight: 600;
-  color: rgb(var(--v-theme-on-surface));
-}
-
-.value-distribution {
-  flex: 1;
-  min-width: 0;
-}
-
-.statistics-table {
-  width: 100%;
-  border-collapse: collapse;
-}
-
-.statistics-table th {
-  font-weight: 600;
-  color: rgba(var(--v-theme-on-surface), 0.87);
-  padding: 8px 16px;
-  border-bottom: 2px solid rgba(var(--v-border-opacity), 0.12);
-}
-
-.statistics-table td {
-  padding: 0px 16px;
-  border-bottom: 1px solid rgba(var(--v-border-opacity), 0.12);
-}
-
-.stat-value {
-  text-align: right;
-  font-family: monospace;
-  color: rgb(var(--v-theme-on-surface));
-}
-
-/* Make the layout responsive */
-@media (max-width: 768px) {
-  .content-wrapper {
-    grid-template-columns: 1fr;
-    gap: 24px;
-  }
-
-  .metadata-section {
-    padding-left: 0;
-    border-left: none;
-    border-top: 1px solid rgba(var(--v-border-opacity), 0.12);
-    padding-top: 24px;
-  }
-
-  .categorical-layout {
-    flex-direction: column;
-    gap: 24px;
-  }
-
-  .unique-values-section {
-    padding-right: 0;
-    padding-bottom: 24px;
-    border-right: none;
-    border-bottom: 1px solid rgba(var(--v-border-opacity), 0.12);
-    width: 100%;
-  }
-
-  .value-distribution {
-    width: 100%;
-  }
-}
-
-@media (max-width: 1024px) {
-  .field-content {
-    grid-template-columns: 1fr;
-  }
-
-  .histogram-container {
-    height: 250px;
-  }
-
-  .statistics-container {
-    max-width: 100%;
-  }
-
-  .field-content.categorical {
-    grid-template-columns: 1fr;
-  }
-
-  .categorical-summary {
-    max-width: 100%;
-  }
-
-  .value-label {
-    max-width: none;
-  }
-}
-
-.description-truncated {
-  position: relative;
-  max-height: 200px;
-  overflow: hidden;
-}
-
-.description-truncated::after {
-  content: '';
-  position: absolute;
-  bottom: 0;
-  left: 0;
-  right: 0;
-  height: 50px;
-  background: linear-gradient(transparent, rgb(var(--v-theme-surface)));
-}
-
-.content-container {
-  padding: 0 16px;
-}
-
-.content-container .v-card-title {
-  padding-left: 0;
-  font-size: 1.75rem !important;
-  line-height: 2rem;
-  margin-bottom: 0.5rem;
-}
-
-.content-container .v-card-subtitle {
-  padding-left: 0;
-  font-size: 1.1rem;
-}
-
-.flex-grow-1.min-w-0 {
-  min-width: 0;
-  overflow: hidden;
-}
-
-.text-truncate {
-  white-space: nowrap;
-  overflow: hidden;
-  text-overflow: ellipsis;
-  max-width: 100%;
-  display: block;
-=======
 /* Update highlight styles for details container */
 .highlight-text :deep(mark) {
   background-color: rgba(var(--v-theme-warning), 0.2);
@@ -1149,6 +810,306 @@
   padding: 0 2px;
   border-radius: 2px;
   font-weight: 500;
->>>>>>> 9c218134
+}
+
+.description-truncated {
+  position: relative;
+  max-height: 200px;
+  overflow: hidden;
+}
+
+.description-truncated::after {
+  content: '';
+  position: absolute;
+  bottom: 0;
+  left: 0;
+  right: 0;
+  height: 50px;
+  background: linear-gradient(transparent, rgb(var(--v-theme-surface)));
+}
+
+.field-list {
+  display: flex;
+  flex-direction: column;
+  gap: 24px;
+}
+
+.field-item {
+  background-color: rgb(var(--v-theme-surface));
+  border-radius: 8px;
+  padding: 4px;
+}
+
+.field-header {
+  display: flex;
+  align-items: baseline;
+}
+
+.field-content {
+  display: grid;
+  grid-template-columns: 2fr 1fr;
+  gap: 24px;
+  align-items: start;
+}
+
+.histogram-container {
+  height: 300px;
+}
+
+.statistics-container {
+  background-color: rgba(var(--v-theme-surface), 0.8);
+  border-radius: 8px;
+  padding: 0px;
+  height: fit-content;
+}
+
+.statistics-table {
+  width: 100%;
+  border-collapse: collapse;
+}
+
+.statistics-table tr {
+  border-bottom: 1px solid rgba(var(--v-border-opacity), 0.12);
+}
+
+.statistics-table tr:last-child {
+  border-bottom: none;
+}
+
+.stat-label {
+  padding: 8px 0;
+  font-weight: 500;
+  color: rgba(var(--v-theme-on-surface), 0.7);
+}
+
+.stat-value {
+  padding: 8px 0;
+  text-align: right;
+  font-family: monospace;
+  color: rgb(var(--v-theme-on-surface));
+}
+
+.content-wrapper {
+  display: grid;
+  grid-template-columns: 2fr 1fr;
+  gap: 32px;
+  padding: 0px 0;
+}
+
+.description-section {
+  font-size: 1rem;
+  line-height: 1.6;
+}
+
+.metadata-section {
+  display: flex;
+  flex-direction: column;
+  gap: 16px;
+  padding-left: 32px;
+  border-left: 1px solid rgba(var(--v-border-opacity), 0.12);
+}
+
+.metadata-item {
+  display: grid;
+  gap: 4px;
+}
+
+.metadata-label {
+  font-weight: 700;
+  color: rgb(var(--v-theme-on-surface));
+  font-size: 1.125rem;
+  margin-bottom: 4px;
+}
+
+.metadata-value {
+  color: rgb(var(--v-theme-on-surface));
+  font-size: 0.875rem;
+}
+
+.keywords-value {
+  word-break: break-word;
+}
+
+.field-content.categorical {
+  grid-template-columns: 1fr 1fr;
+}
+
+.categorical-summary {
+  background-color: rgba(var(--v-theme-surface), 0.8);
+  border-radius: 8px;
+  padding: 16px;
+}
+
+.mt-6 {
+  margin-top: 24px;
+}
+
+.value-label {
+  padding: 8px 0;
+  color: rgb(var(--v-theme-on-surface));
+  max-width: 200px;
+  overflow: hidden;
+  text-overflow: ellipsis;
+  white-space: nowrap;
+}
+
+.categorical-layout {
+  display: flex;
+  align-items: flex-start;
+  gap: 32px;
+}
+
+.unique-values-section {
+  flex: 0 0 auto;
+  padding-right: 32px;
+  border-right: 1px solid rgba(var(--v-border-opacity), 0.12);
+}
+
+.large-stat {
+  text-align: center;
+}
+
+.stat-title {
+  font-size: 1.25rem;
+  font-weight: 500;
+  color: rgba(var(--v-theme-on-surface));
+  margin-bottom: 8px;
+}
+
+.stat-number {
+  font-size: 2.5rem;
+  font-weight: 600;
+  color: rgb(var(--v-theme-on-surface));
+}
+
+.value-distribution {
+  flex: 1;
+  min-width: 0;
+}
+
+.statistics-table {
+  width: 100%;
+  border-collapse: collapse;
+}
+
+.statistics-table th {
+  font-weight: 600;
+  color: rgba(var(--v-theme-on-surface), 0.87);
+  padding: 8px 16px;
+  border-bottom: 2px solid rgba(var(--v-border-opacity), 0.12);
+}
+
+.statistics-table td {
+  padding: 0px 16px;
+  border-bottom: 1px solid rgba(var(--v-border-opacity), 0.12);
+}
+
+.stat-value {
+  text-align: right;
+  font-family: monospace;
+  color: rgb(var(--v-theme-on-surface));
+}
+
+/* Make the layout responsive */
+@media (max-width: 768px) {
+  .content-wrapper {
+    grid-template-columns: 1fr;
+    gap: 24px;
+  }
+
+  .metadata-section {
+    padding-left: 0;
+    border-left: none;
+    border-top: 1px solid rgba(var(--v-border-opacity), 0.12);
+    padding-top: 24px;
+  }
+
+  .categorical-layout {
+    flex-direction: column;
+    gap: 24px;
+  }
+
+  .unique-values-section {
+    padding-right: 0;
+    padding-bottom: 24px;
+    border-right: none;
+    border-bottom: 1px solid rgba(var(--v-border-opacity), 0.12);
+    width: 100%;
+  }
+
+  .value-distribution {
+    width: 100%;
+  }
+}
+
+@media (max-width: 1024px) {
+  .field-content {
+    grid-template-columns: 1fr;
+  }
+
+  .histogram-container {
+    height: 250px;
+  }
+
+  .statistics-container {
+    max-width: 100%;
+  }
+
+  .field-content.categorical {
+    grid-template-columns: 1fr;
+  }
+
+  .categorical-summary {
+    max-width: 100%;
+  }
+
+  .value-label {
+    max-width: none;
+  }
+}
+
+.description-truncated {
+  position: relative;
+  max-height: 200px;
+  overflow: hidden;
+}
+
+.description-truncated::after {
+  content: '';
+  position: absolute;
+  bottom: 0;
+  left: 0;
+  right: 0;
+  height: 50px;
+  background: linear-gradient(transparent, rgb(var(--v-theme-surface)));
+}
+
+.content-container {
+  padding: 0 16px;
+}
+
+.content-container .v-card-title {
+  padding-left: 0;
+  font-size: 1.75rem !important;
+  line-height: 2rem;
+  margin-bottom: 0.5rem;
+}
+
+.content-container .v-card-subtitle {
+  padding-left: 0;
+  font-size: 1.1rem;
+}
+
+.flex-grow-1.min-w-0 {
+  min-width: 0;
+  overflow: hidden;
+}
+
+.text-truncate {
+  white-space: nowrap;
+  overflow: hidden;
+  text-overflow: ellipsis;
+  max-width: 100%;
+  display: block;
 }
 </style>