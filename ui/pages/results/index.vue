--- conflicted
+++ resolved
@@ -772,24 +772,6 @@
   };
 };
 
-<<<<<<< HEAD
-async function searchData({ query: searchQuery }) {
-  showSearchModal.value = false;
-  await loadResults(searchQuery);
-  query.value = searchQuery;
-
-  return await navigateTo({
-    path: "/results",
-    query: {
-      query: searchQuery,
-      index: 0,
-      theme: theme.global.name.value,
-    },
-  });
-}
-
-=======
->>>>>>> c2080871
 const formatNumber = (value) => {
   if (value === undefined || value === null) return "-";
   // Check if the value is an integer
