--- conflicted
+++ resolved
@@ -535,6 +535,8 @@
   }
 });
 
+const textareaMaxHeight = computed(() => `${props.lines * 24 + 26}px`);
+
 async function searchData() {
   if (
     (!searchQuery.value || searchQuery.value.trim() === "") &&
@@ -737,9 +739,6 @@
     },
   });
 }
-<<<<<<< HEAD
-</script>
-=======
 </script>
 
 <style scoped>
@@ -860,5 +859,4 @@
 :deep(.bracket-3) {
   color: #fa8072;
 }
-</style>
->>>>>>> 3845618b
+</style>