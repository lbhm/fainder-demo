<template>
  <v-app>
    <v-app-bar :elevation="0" height="85">
      <FainderLogo
        size="medium"
        class="mr-4 ml-4 clickable"
        @click="gotoHome"
      />
      <v-spacer />

      <!-- Add search component in app bar only on results page -->
      <template v-if="route.path === '/results'">
        <Search_Component
          :key="searchComponentKey"
          :search-query="internalSearchQuery"
          :inline="true"
          :lines="1"
          :query-builder="false"
          class="app-bar-search"
          @search-data="searchData"
        />
        <v-btn
          icon
          density="compact"
          class="ml-2"
          @click="showSearchDialog = true"
        >
          <v-icon>mdi-arrow-expand</v-icon>
        </v-btn>
      </template>

      <v-spacer />

      <v-menu class="mr">
        <template #activator="{ props }">
          <v-btn icon v-bind="props">
            <v-icon>mdi-menu</v-icon>
          </v-btn>
        </template>

        <v-list>
          <v-list-item @click="navigateTo('/upload')">
            <template #prepend>
              <v-icon icon="mdi-upload" />
            </template>
            <v-list-item-title>Upload Datasets</v-list-item-title>
          </v-list-item>

          <v-list-item @click="navigateTo('/about')">
            <template #prepend>
              <v-icon icon="mdi-information" />
            </template>
            <v-list-item-title>About</v-list-item-title>
          </v-list-item>

          <v-divider class="mx-3" />

          <v-list-item @click="toggleHighlight">
            <template #prepend>
              <v-icon icon="mdi-marker" />
            </template>
            <v-list-item-title>
              {{
                syntax_highlighting
                  ? "Disable Syntax Highlighting"
                  : "Enable Syntax Highlighting"
              }}
            </v-list-item-title>
          </v-list-item>

          <v-list-item @click="toggleTheme">
            <template #prepend>
              <v-icon
                :icon="
                  theme.global.current.value.dark
                    ? 'mdi-weather-sunny'
                    : 'mdi-weather-night'
                "
                :color="theme.global.current.value.dark ? 'yellow' : 'indigo'"
              />
            </template>
            <v-list-item-title>
              {{ theme.global.current.value.dark ? "Light Mode" : "Dark Mode" }}
            </v-list-item-title>
          </v-list-item>
        </v-list>
      </v-menu>
    </v-app-bar>

    <!-- Add expandable search dialog -->
    <v-dialog
      v-model="showSearchDialog"
      transition="dialog-top-transition"
      max-width="56rem"
    >
      <v-card elevation="0">
        <v-toolbar dark color="primary">
          <v-btn icon dark @click="showSearchDialog = false">
            <v-icon>mdi-close</v-icon>
          </v-btn>
          <v-toolbar-title>Query Builder</v-toolbar-title>
        </v-toolbar>

        <v-container class="pt-6">
          <Search_Component
            :key="searchComponentKey"
            :search-query="route.query.query"
            :inline="false"
            :lines="6"
            :query-builder="false"
            :simple-builder="true"
            @search-data="
              (data: SearchParams) => {
                searchData(data);
                showSearchDialog = false;
              }
            "
          />
        </v-container>
      </v-card>
    </v-dialog>

    <NuxtLayout>
      <NuxtPage />
    </NuxtLayout>
  </v-app>
</template>

<script setup lang="ts">
import { useTheme } from "vuetify";
import { useRoute } from "vue-router";

interface SearchParams {
  query: string;
  fainder_mode: string;
  enable_highlighting: boolean;
}

const { loadResults } = useSearchOperations();
const route = useRoute();
const theme = useTheme();
const { query, fainder_mode, currentPage, selectedResultIndex } =
  useSearchState();
const colorMode = useColorMode();

const syntax_highlighting = useCookie("fainder_syntax_highlighting", {
  default: () => true,
});

const internalSearchQuery = computed(
  () => route.query.query as string | undefined,
);
const searchComponentKey = ref(0);

const currentTheme = route.query.theme || colorMode.value;
theme.global.name.value = currentTheme === "dark" ? "dark" : "light";

function gotoHome(): ReturnType<typeof navigateTo> {
  console.log("go to home");
  // keep everything in the query except the query string
  return navigateTo({
    path: "/",
    query: { ...route.query, query: undefined, theme: theme.global.name.value },
  });
}

function toggleTheme(): void {
  theme.global.name.value =
    theme.global.name.value === "dark" ? "light" : "dark";

  navigateTo({
    path: route.path,
    query: {
      ...route.query,
      theme: theme.global.name.value,
    },
  });
}

<<<<<<< HEAD
function toggleHighlight(): void {
  highlightEnabled.value = !highlightEnabled.value;
=======
function toggleHighlight() {
  syntax_highlighting.value = !syntax_highlighting.value;
>>>>>>> 3845618b
}

const showSearchDialog = ref(false);

async function searchData({
  query: searchQuery,
  fainder_mode: newfainder_mode,
<<<<<<< HEAD
  enable_highlighting,
}: SearchParams): Promise<void> {
=======
  result_highlighting,
}) {
>>>>>>> 3845618b
  query.value = searchQuery;
  fainder_mode.value = newfainder_mode;

  currentPage.value = 1;
  selectedResultIndex.value = 0;

  await loadResults(searchQuery, 1, newfainder_mode, result_highlighting);

  await navigateTo({
    path: "/results",
    query: {
      query: searchQuery,
      page: 1,
      index: 0,
      fainder_mode: newfainder_mode,
<<<<<<< HEAD
      enable_highlighting: enable_highlighting.toString(),
=======
      result_highlighting: result_highlighting,
>>>>>>> 3845618b
      theme: theme.global.name.value,
    },
  });

  searchComponentKey.value++;
}
</script>

<style scoped>
.app-bar-search {
  max-width: 1200px; /* Increased from 800px */
  flex-grow: 1;
}

.app-bar-search :deep(.v-field) {
  border-radius: 20px;
}

.clickable {
  cursor: pointer;
}
</style><|MERGE_RESOLUTION|>--- conflicted
+++ resolved
@@ -177,13 +177,8 @@
   });
 }
 
-<<<<<<< HEAD
 function toggleHighlight(): void {
-  highlightEnabled.value = !highlightEnabled.value;
-=======
-function toggleHighlight() {
   syntax_highlighting.value = !syntax_highlighting.value;
->>>>>>> 3845618b
 }
 
 const showSearchDialog = ref(false);
@@ -191,13 +186,8 @@
 async function searchData({
   query: searchQuery,
   fainder_mode: newfainder_mode,
-<<<<<<< HEAD
-  enable_highlighting,
-}: SearchParams): Promise<void> {
-=======
   result_highlighting,
 }) {
->>>>>>> 3845618b
   query.value = searchQuery;
   fainder_mode.value = newfainder_mode;
 
@@ -213,11 +203,7 @@
       page: 1,
       index: 0,
       fainder_mode: newfainder_mode,
-<<<<<<< HEAD
-      enable_highlighting: enable_highlighting.toString(),
-=======
       result_highlighting: result_highlighting,
->>>>>>> 3845618b
       theme: theme.global.name.value,
     },
   });
