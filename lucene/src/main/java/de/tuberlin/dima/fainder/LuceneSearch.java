package de.tuberlin.dima.fainder;

import org.apache.lucene.analysis.CharArraySet;
import org.apache.lucene.analysis.standard.StandardAnalyzer;
import org.apache.lucene.document.Document;
import org.apache.lucene.index.DirectoryReader;
import org.apache.lucene.index.IndexReader;
import org.apache.lucene.index.StoredFields;
import org.apache.lucene.index.Term;
import org.apache.lucene.queryparser.classic.ParseException;
import org.apache.lucene.queryparser.classic.QueryParser;
import org.apache.lucene.search.*;
import org.apache.lucene.store.Directory;
import org.apache.lucene.store.FSDirectory;
import org.slf4j.Logger;
import org.slf4j.LoggerFactory;

import java.io.IOException;
import java.nio.file.Path;
import java.util.ArrayList;
import java.util.List;
import java.util.Set;

public class LuceneSearch {
    private static final Logger logger = LoggerFactory.getLogger(LuceneSearch.class);
    private final IndexSearcher searcher;
    private final QueryParser parser;

    // Constant flag for testing different implementations
    private final Boolean BOOL_FILTER;

    public LuceneSearch(Path indexPath) throws IOException {
        Directory indexDir = FSDirectory.open(indexPath);
        IndexReader reader = DirectoryReader.open(indexDir);
        searcher = new IndexSearcher(reader);
        // Configure analyzer to keep stop words
        StandardAnalyzer analyzer = new StandardAnalyzer(CharArraySet.EMPTY_SET);
        parser = new QueryParser("all", analyzer);
        // parser.setAllowLeadingWildcard(true); // Allow wildcards at start of term
        BOOL_FILTER = false;
    }

    /**
     * @param query      The query string
     * @param docIds     Set of document IDs to filter (optional)
     * @param minScore   The minimum score for a document to be included in the results
     * @param maxResults The maximum number of documents to return
     * @return A pair of lists: document IDs and their scores
     */
    public Pair<List<Integer>, List<Float>> search(String query, Set<Integer> docIds, Float minScore, int maxResults) {
        if (query == null || query.isEmpty()) {
            return new Pair<>(List.of(), List.of());
        }

        try {
            // Escape special characters
            String escapedQuery = QueryParser.escape(query);

            // Create a boolean query combining exact and fuzzy matching
            BooleanQuery.Builder queryBuilder = new BooleanQuery.Builder();
            // Exact match gets highest boost
            queryBuilder.add(parser.parse(escapedQuery), BooleanClause.Occur.SHOULD);
            // Fuzzy match for typos
            queryBuilder.add(parser.parse(escapedQuery + "~"), BooleanClause.Occur.SHOULD);
            // Prefix match for partial words
            queryBuilder.add(parser.parse(escapedQuery + "*"), BooleanClause.Occur.SHOULD);

            logger.debug("Executing query {}. With filter: {} ", queryBuilder.build(), docIds);

            ScoreDoc[] hits = null;
            if (docIds != null && !docIds.isEmpty()) {
                // Create filter for allowed document IDs
                // TODO: Does the docFilter actually help to reduce query execution time?
                if(BOOL_FILTER){
                    Query docFilter = createDocFilter(docIds);
                    queryBuilder.add(docFilter, BooleanClause.Occur.FILTER);
                    Query parsedQuery = queryBuilder.build();
                    hits = searcher.search(parsedQuery, maxResults).scoreDocs;
                }
                else{
                    Query parsedQuery = queryBuilder.build();
                    CustomCollectorManager collectorManager = new CustomCollectorManager(maxResults, docIds);
                    hits = searcher.search(parsedQuery, collectorManager).scoreDocs;
                }
            }
            else {
                Query parsedQuery = queryBuilder.build();
                hits = searcher.search(parsedQuery, maxResults).scoreDocs;
            }

<<<<<<< HEAD
            Query parsedQuery = queryBuilder.build();
            logger.info("Executing query {}", parsedQuery);

            ScoreDoc[] hits = searcher.search(parsedQuery, maxResults).scoreDocs;
=======
>>>>>>> 490d05a8
            StoredFields storedFields = searcher.storedFields();
            List<Integer> results = new ArrayList<>();
            List<Float> scores = new ArrayList<>();
            for (ScoreDoc scoreDoc : hits) {
                int docId = scoreDoc.doc;
                Document doc = storedFields.document(docId);
                logger.info("Hit {}: {} (Score: {})", docId, doc.get("name"), scoreDoc.score);
                int result = Integer.parseInt(doc.get("id"));

                if (minScore == null || scoreDoc.score >= minScore) {
                    results.add(result);
                    scores.add(scoreDoc.score);
                }
            }

            return new Pair<List<Integer>, List<Float>>(results, scores);
        } catch (ParseException e) {
            logger.error("Query parsing error: {}", e.getMessage());
            return new Pair<>(List.of(), List.of());
        } catch (IOException e) {
            logger.error("Query IO error: {}", e.getMessage());
            return new Pair<>(List.of(), List.of());
        }

    }

<<<<<<< HEAD
    private Query createDocFilter(List<Integer> docIds) {
        // TODO: Improve efficiency of this
=======
    private Query createDocFilter(Set<Integer> docIds) {
        // TODO: Improve efficiency off this
>>>>>>> 490d05a8
        // just or TermQueries for id in filter
        BooleanQuery.Builder builder = new BooleanQuery.Builder();
        for (int docId : docIds) {
            builder.add(new TermQuery(new Term("id", String.valueOf(docId))), BooleanClause.Occur.SHOULD);
        }
        BooleanQuery.Builder filterQuery = new BooleanQuery.Builder();
        filterQuery.add(builder.build(), BooleanClause.Occur.MUST);
        return builder.build();
    }

}<|MERGE_RESOLUTION|>--- conflicted
+++ resolved
@@ -88,13 +88,6 @@
                 hits = searcher.search(parsedQuery, maxResults).scoreDocs;
             }
 
-<<<<<<< HEAD
-            Query parsedQuery = queryBuilder.build();
-            logger.info("Executing query {}", parsedQuery);
-
-            ScoreDoc[] hits = searcher.search(parsedQuery, maxResults).scoreDocs;
-=======
->>>>>>> 490d05a8
             StoredFields storedFields = searcher.storedFields();
             List<Integer> results = new ArrayList<>();
             List<Float> scores = new ArrayList<>();
@@ -121,13 +114,8 @@
 
     }
 
-<<<<<<< HEAD
-    private Query createDocFilter(List<Integer> docIds) {
-        // TODO: Improve efficiency of this
-=======
     private Query createDocFilter(Set<Integer> docIds) {
         // TODO: Improve efficiency off this
->>>>>>> 490d05a8
         // just or TermQueries for id in filter
         BooleanQuery.Builder builder = new BooleanQuery.Builder();
         for (int docId : docIds) {
